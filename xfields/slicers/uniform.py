--- conflicted
+++ resolved
@@ -186,7 +186,6 @@
             use_bunch_index_array = 1
         else:
             use_bunch_index_array = 0
-<<<<<<< HEAD
             i_bunch_particles = particles.particle_id[:1] # Dummy
         if i_edge_particles is not None:
             use_edge_index_array = 1
@@ -199,22 +198,6 @@
                            use_edge_index_array=use_edge_index_array,
                            i_edge_particles=i_edge_particles,
                            i_bunch_particles=i_bunch_particles)
-=======
-            i_bunch_particles = particles.particle_id[:1]  # Dummy
-        if i_slice_particles is not None:
-            use_slice_index_array = 1
-        else:
-            use_slice_index_array = 0
-            i_slice_particles = particles.particle_id[:1]  # Dummy
-
-        self._slice_kernel(
-            particles=particles,
-            use_bunch_index_array=use_bunch_index_array,
-            use_slice_index_array=use_slice_index_array,
-            i_slice_particles=i_slice_particles,
-            i_bunch_particles=i_bunch_particles
-        )
->>>>>>> ba1ea0e2
 
     def track(self, particles):
         self.slice(particles)
