#ifndef XFIELDS_BEAMSTRAHLUNG_SPECTRUM_H
#define XFIELDS_BEAMSTRAHLUNG_SPECTRUM_H

#define SQRT3 1.732050807568877
#define ALPHA_EM 0.0072973525693


/*gpufun*/
int beamstrahlung_0(LocalParticle *part,
             double energy,     // [eV] primary electron energy
             double dz,         // [m] z slice half width
             double rho_inv,    // [1/m] inverse local bending radius, changes after each photon emission
             double* e_photon,  // [GeV] emitted BS photon energy
             double* ecrit      // [GeV] critical energy of emitted BS photon
){
    /*
    Based on:
    GUINEA-PIG
    https://gitlab.cern.ch/clic-software/guinea-pig-legacy/-/blob/master/guinea_pig.c#L1894
    and
    K. Yokoya: A COMPUTER SIMULATION CODE FOR THE BEAM-BEAM INTERACTION IN LINEAR COLLIDERS
    https://inis.iaea.org/collection/NCLCollectionStore/_Public/18/033/18033162.pdf?r=1
    ----
    return 0: no photon
    return 1: emit 1 photon, energy stored in e_photon
    */

    // constants for approximating beamstrahlung spectrum
    const double g1_a[5] = {1.0, -0.8432885317, 0.1835132767, -0.0527949659, 0.0156489316};
    const double g2_a[5] = {0.4999456517, -0.5853467515, 0.3657833336, -0.0695055284, 0.019180386};
    const double g1_b[7] = {2.066603927, -0.5718025331, 0.04243170587, -0.9691386396, 5.651947051, -0.6903991322, 1.0};
    const double g2_b[7] = {1.8852203645, -0.5176616313, 0.03812218492, -0.49158806, 6.1800441958, -0.6524469236, 1.0};
    const double g1_c[4] = {1.0174394594, 0.5831679349, 0.9949036186, 1.0};
    const double g2_c[4] = {0.2847316689, 0.58306846, 0.3915531539, 1.0};

    double c1 = 1.5*HBAR_GEVS / pow(MELECTRON_GEV, 3.0) * C_LIGHT;  // [c^4/Gev^2] 2.22e-6 = 1.5*hbar*cst.c/e0**3
<<<<<<< HEAD
    double xcrit = c1 * pow(energy*1e-9, 2.0) * rho_inv;            // [1] ecrit/E magnitude of quantum correction, in guineapig: xcrit (C) = xi (doc) = upsbar (C++)
    (*ecrit) = xcrit * energy*1e-9;                                 // [GeV] critical BS photon energy
    double p0 = 25.4 * energy*1e-9 * dz * rho_inv;                  // [1] p0, specific for 1 macropart
    //double omega_crit = (*ecrit)/HBAR_GEVS;                         // [1/s] = 1.5 * gamma**3 * cst.c / rho
    //double upsilon = 2.0/3.0 * (*ecrit) / (energy*1e-9);            // [1] beamstrahlung parameter for single macropart

=======
    double xcrit = c1 * pow(energy*1e-9, 2.0) * rho_inv; // [1] ecrit/E magnitude of quantum correction, in guineapig: xcrit (C) = xi (doc) = upsbar (C++)
    (*ecrit) = xcrit * energy*1e-9; // [GeV]
    //double omega_crit = (*ecrit)/HBAR_GEVS;  // [1/s] = 1.5 * gamma**3 * cst.c / rho
    //double upsilon = 2.0/3.0 * (*ecrit) / (energy*1e-9);  // [1] beamstrahlung parameter for single macropart
    double p0 = 25.4 * energy*1e-9 * dz * rho_inv;  // [1]  Fr * dz, specific for 1 macropart
>>>>>>> d41f090b
 
    // eliminate region A in p0*g-v plane (=normalize with p0 = reject 1-p0 (p0<1) fraction of cases = y axis of p0*g-v plane is now spanning 0--p0=1
    if (RandomUniform_generate(part) > p0){return 0;}

    // 2 random numbers to calculate g(v, xcrit)
    double p = RandomUniform_generate(part);  // if this is 1, then it corresponds to p0 on original p0*g-v plane
    double v;
    while((v=RandomUniform_generate(part))==0); // draw a nonzero random number, variable of the beamstrahlung spectrum
    double v2 = v*v;
    double v3 = v2*v;
    double y = v3 / (1.0 - v3);
    double denom = 1.0 - ( 1.0 - xcrit ) * v3;

    // calculate beamstrahlung spectrum coefficients, depending the value of y
    double g1, g2;
    if (y <= 1.54){
        g1 = pow(y, -2.0/3.0) * (g1_a[0] + g1_a[1]*pow(y, 2.0/3.0) + g1_a[2]*pow(y, 2.0) + g1_a[3]*pow(y, 10.0/3.0) + g1_a[4]*pow(y, 4.0));
        g2 = pow(y, -2.0/3.0) * (g2_a[0] + g2_a[1]*pow(y, 4.0/3.0) + g2_a[2]*pow(y, 2.0) + g2_a[3]*pow(y, 10.0/3.0) + g2_a[4]*pow(y, 4.0));
    }else if (y <= 4.48){
        g1 = ( g1_b[0] + g1_b[1]*y + g1_b[2]*pow(y, 2.0) ) / ( g1_b[3] + g1_b[4]*y + g1_b[5]*pow(y, 2.0) + g1_b[6]*pow(y, 3.0) );
        g2 = ( g2_b[0] + g2_b[1]*y + g2_b[2]*pow(y, 2.0) ) / ( g2_b[3] + g2_b[4]*y + g2_b[5]*pow(y, 2.0) + g2_b[6]*pow(y, 3.0) );
    }else if (y <= 165.0){
        g1 = exp(-y)/sqrt(y) * ( g1_c[0] + g1_c[1]*y ) / ( g1_c[2] + g1_c[3]*y );
        g2 = exp(-y)/sqrt(y) * ( g2_c[0] + g2_c[1]*y ) / ( g2_c[2] + g2_c[3]*y );
    }else{
        // no radiation, y too high
        return 0;
    }
        
    // g normalized (g(v=0, xcrit)=1), g(v, xcrit) gives the no. of emitted photons in a given delta v interval
    double g = v2 / pow(denom, 2.0) * ( g1 + ( pow(xcrit, 2.0) * pow(y, 2.0) ) / ( 1.0 + xcrit * y ) * g2 );  // g (w.o. normalization above) splits the unit rectangle p0*g-v to A,B,C regions
   
    // region C (emit photon) if p<p0*g, region B (no photon) if p>=p0*g, p0=1 bc. of normalization above
    if (p<g){
        (*e_photon) = (*ecrit) * v3 / denom;
        return 1;
    }else{
        (*e_photon) = 0.0;
        return 0;
    }
}


/*gpufun*/
double beamstrahlung_avg(LocalParticle *part, BeamBeamBiGaussian3DRecordData beamstrahlung_record, RecordIndex beamstrahlung_table_index, BeamstrahlungTableData beamstrahlung_table,
        const double n_bb, // [1] strong slice bunch intensity
        const double sigma_x, const double sigma_y, const double sigma_z  // [m] unboosted strong slice RMS
){
    /*
    Based on:
    K. Yokoya: Beam-Beam Phenomena In Linear Colliders
    https://doi.org/10.1007/3-540-55250-2_37
    ----
    n_bb and sigma_z are scaled with the (same) slice weights
    n_avg ~ n_bb -> 1/num_slices less photons per mp in 1 slice
    delta_avg ~ n_bb^2/sigma_z -> 1/num_slices less rel. E loss per mp in 1 slice
    e_photon_avg = delta_avg / n_avg -> avg. photon energy is the same in 1 slice
    */

    // beam properties
    const double m0             = LocalParticle_get_mass0(part); // [eV/c] beam particle mass
    const double initial_energy = LocalParticle_get_energy0(part) + LocalParticle_get_ptau(part)*LocalParticle_get_p0c(part); // [eV]
    const double gamma          = initial_energy / m0; // [1] 

    // constants
    const double r  = pow(QELEM, 2.0)/(4.0* PI * EPSILON_0 * MELECTRON_KG * pow(C_LIGHT, 2.0));      // [m] electron radius
    const double c1 = 2.59 * ( 5.0/ 6.0) * (    r*r) / REDUCED_COMPTON_WAVELENGTH_ELECTRON;          // [m]
    const double c2 =  1.2 * (25.0/36.0) * (r*r*r*r) / REDUCED_COMPTON_WAVELENGTH_ELECTRON * 137.0;  // [m^3]

    // compute averaged quantities
    double n_avg        = c1 * n_bb/(sigma_x + sigma_y);  // [1] avg. number of emitted photons from 1 macroparticle in one slice collision
    double delta_avg    = c2 * gamma/sigma_z * (n_bb/(sigma_x + sigma_y))*(n_bb/(sigma_x + sigma_y));  // [1] avg. rel. E loss for 1 macroparticle in one slice collision
    double U_BS         = delta_avg*initial_energy;  // [eV] avg. energy loss per macropart in one slice collision
    double u_avg        = delta_avg/n_avg;           // [1] avg. rel. photon energy normalized to initial electron energy
    double e_photon_avg = u_avg*initial_energy;      // [eV] avg. photon energy
    LocalParticle_add_to_energy(part, -U_BS, 0);
    double energy_loss = -U_BS;  // <0

    if (beamstrahlung_record){
        // Get a slot in the record (this is thread safe)
        int64_t i_slot = RecordIndex_get_slot(beamstrahlung_table_index);
        // The returned slot id is negative if record is NULL or if record is full
        if (i_slot>=0){
            BeamstrahlungTableData_set_particle_id(   beamstrahlung_table, i_slot, LocalParticle_get_particle_id(part));
            BeamstrahlungTableData_set_photon_energy( beamstrahlung_table, i_slot, e_photon_avg);
            BeamstrahlungTableData_set_delta_avg(     beamstrahlung_table, i_slot, delta_avg);
            BeamstrahlungTableData_set_n_avg(         beamstrahlung_table, i_slot, n_avg);
            BeamstrahlungTableData_set_primary_energy(beamstrahlung_table, i_slot, initial_energy);
        }
    }

    return energy_loss;
}


/*gpufun*/
double beamstrahlung(LocalParticle *part, BeamBeamBiGaussian3DRecordData beamstrahlung_record, RecordIndex beamstrahlung_table_index, BeamstrahlungTableData beamstrahlung_table,
     	double Fr,  // [1] radial force sqrt[(px' - px)^2 + (py' - py)^2]/Dt, Dt=1
	double dz   // [m] z slice half width: step between 2 slices ((z_max - z_min) / 2)
){
    /*
    Based on:
    GUINEA-PIG
    https://gitlab.cern.ch/clic-software/guinea-pig-legacy/-/blob/master/guinea_pig.c#L1962
    */

    // beam properties
    const double m0       = LocalParticle_get_mass0(part); // particle mass [eV/c]
    double initial_energy = LocalParticle_get_energy0(part) + LocalParticle_get_ptau(part)*LocalParticle_get_p0c(part); // [eV]
    double energy         = initial_energy;  // [eV]
    double gamma          = energy / m0;     // [1]

    // single macroparticle trajectory 
    double rho_inv  = Fr / dz;  // [1/m] macropart inverse bending radius
    double tmp      = 25.4 * energy*1e-9 * dz * rho_inv;  // [1] p0, specific for 1 macropart, 1e-9 to convert [eV] to [GeV]
    int max_photons = (int)(tmp*10.0)+1;  // [1]
    dz /= (double)max_photons;  // photons are emitted uniformly in space along dz (between 2 slice interactions)

    // BS photon counter and BS photon energy buffer
    int j = 0;
    double e_photon_array[1000];
    for (int i=0; i<max_photons; i++){
   
        double e_photon, ecrit;  // [GeV] BS photon energy and critical energy
        if (beamstrahlung_0(part, energy, dz, rho_inv, &e_photon, &ecrit)){  // see if quantum photon can be emitted
            e_photon_array[j] = e_photon;  // [GeV]
           
            if (beamstrahlung_record){
                // Get a slot in the record (this is thread safe)
                int64_t i_slot = RecordIndex_get_slot(beamstrahlung_table_index);
                // The returned slot id is negative if record is NULL or if record is full
                if (i_slot>=0){
                    BeamstrahlungTableData_set_particle_id(           beamstrahlung_table, i_slot, LocalParticle_get_particle_id(part));
                    BeamstrahlungTableData_set_photon_id(             beamstrahlung_table, i_slot, j);
                    BeamstrahlungTableData_set_photon_energy(         beamstrahlung_table, i_slot, e_photon*1e9);
                    BeamstrahlungTableData_set_photon_critical_energy(beamstrahlung_table, i_slot, ecrit*1e9);
                    BeamstrahlungTableData_set_primary_energy(        beamstrahlung_table, i_slot, energy);
                    BeamstrahlungTableData_set_rho_inv(               beamstrahlung_table, i_slot, rho_inv);
                }
            }

            // update bending radius, primary macropart energy and gamma
            rho_inv *= energy/(energy - e_photon*1e9);
            energy  -= e_photon*1e9;
            gamma   *= (energy - e_photon*1e9)/energy;

            // some error handling
            if (e_photon_array[j]<=0.0){
                printf("photon emitted with negative energy: E_photon=%g [eV], E_macropart=%g [eV], photon ID: %d, max_photons: %d\n", e_photon*1e9, energy, j, max_photons);
            }

            // increment photon counter
            j++;

            // break loop and flag macroparticle as dead
            if (j>=1000){
                printf("[%d] too many photons produced by one particle (photon ID: %d), Fr: %.12e, dz: %.12e\n", (int)part->ipart, j, Fr, dz);
                //exit(-1);  // doesnt work on GPU
                LocalParticle_set_state(part, XF_TOO_MANY_PHOTONS); // used to flag this kind of loss
                break;
            }

        }
    }

    // update primary macroparticle energy
    if (energy == 0.0){
        LocalParticle_set_state(part, XT_LOST_ALL_E_IN_SYNRAD); // used to flag this kind of loss
    }else{
       LocalParticle_add_to_energy(part, energy-initial_energy, 0);
    }
    double energy_loss = energy - initial_energy;  // <0

    return energy_loss;
}

#endif /* XFIELDS_BEAMSTRAHLUNG_SPECTRUM_H */<|MERGE_RESOLUTION|>--- conflicted
+++ resolved
@@ -34,20 +34,12 @@
     const double g2_c[4] = {0.2847316689, 0.58306846, 0.3915531539, 1.0};
 
     double c1 = 1.5*HBAR_GEVS / pow(MELECTRON_GEV, 3.0) * C_LIGHT;  // [c^4/Gev^2] 2.22e-6 = 1.5*hbar*cst.c/e0**3
-<<<<<<< HEAD
-    double xcrit = c1 * pow(energy*1e-9, 2.0) * rho_inv;            // [1] ecrit/E magnitude of quantum correction, in guineapig: xcrit (C) = xi (doc) = upsbar (C++)
-    (*ecrit) = xcrit * energy*1e-9;                                 // [GeV] critical BS photon energy
-    double p0 = 25.4 * energy*1e-9 * dz * rho_inv;                  // [1] p0, specific for 1 macropart
-    //double omega_crit = (*ecrit)/HBAR_GEVS;                         // [1/s] = 1.5 * gamma**3 * cst.c / rho
-    //double upsilon = 2.0/3.0 * (*ecrit) / (energy*1e-9);            // [1] beamstrahlung parameter for single macropart
-
-=======
+
     double xcrit = c1 * pow(energy*1e-9, 2.0) * rho_inv; // [1] ecrit/E magnitude of quantum correction, in guineapig: xcrit (C) = xi (doc) = upsbar (C++)
     (*ecrit) = xcrit * energy*1e-9; // [GeV]
     //double omega_crit = (*ecrit)/HBAR_GEVS;  // [1/s] = 1.5 * gamma**3 * cst.c / rho
     //double upsilon = 2.0/3.0 * (*ecrit) / (energy*1e-9);  // [1] beamstrahlung parameter for single macropart
     double p0 = 25.4 * energy*1e-9 * dz * rho_inv;  // [1]  Fr * dz, specific for 1 macropart
->>>>>>> d41f090b
  
     // eliminate region A in p0*g-v plane (=normalize with p0 = reject 1-p0 (p0<1) fraction of cases = y axis of p0*g-v plane is now spanning 0--p0=1
     if (RandomUniform_generate(part) > p0){return 0;}
