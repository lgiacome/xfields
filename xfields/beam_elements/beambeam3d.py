--- conflicted
+++ resolved
@@ -762,17 +762,10 @@
             if (self.config_for_update._do_update and (not self.config_for_update.quasistrongstrong
                 or self.config_for_update._i_step == 0)):
 
-<<<<<<< HEAD
                 ii = 0
                 while particles.state[ii] != 1:
                     ii += 1
                 at_turn = int(particles.at_turn[ii])
-=======
-                i = 0
-                while particles.state[i] != 1:
-                    i += 1
-                at_turn = int(particles.at_turn[i])
->>>>>>> 72f1a470
 
                 if self.config_for_update.pipeline_manager.is_ready_to_send(self.config_for_update.element_name,
                                                      particles.name,
