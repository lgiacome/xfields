import numpy as np

import xtrack as xt
import xfields as xf
from xfields.slicers.compressed_profile import CompressedProfile


class ElementWithSlicer:
    """
    Base class for elements with a slicer.

    Parameters
    ----------
    slicer_moments: List
        Moments for the slicer
    zeta_range : Tuple
        Zeta range for each bunch used in the underlying slicer.
    num_slices : int
        Number of slices per bunch used in the underlying slicer.
    bunch_spacing_zeta : float
        Bunch spacing in meters.
    filling_scheme: np.ndarray
        List of zeros and ones representing the filling scheme. The length
        of the array is equal to the number of slots in the machine and each
        element of the array holds a one if the slot is filled or a zero
        otherwise.
    bunch_selection: np.ndarray
        List of the bunches indicating which slots from the filling scheme are
        used (not all the bunches are used when using multi-processing)
    num_turns : int
        Number of turns which are consiered for the multi-turn wake.
    circumference: float
        Machine length in meters.
    log_moments: list
        List of moments logged in the slicer.
    _flatten: bool
        Use flattened wakes
    """

    def __init__(self,
                 slicer_moments=None,
                 log_moments=None,
                 zeta_range=None,  # These are [a, b] in the paper
                 num_slices=None,  # Per bunch, this is N_1 in the paper
                 bunch_spacing_zeta=None,  # This is P in the paper
                 filling_scheme=None,
                 bunch_selection=None,
                 num_turns=1,
                 circumference=None,
                 with_compressed_profile=False):

        self.with_compressed_profile = with_compressed_profile
        self.pipeline_manager = None

        if slicer_moments is None:
            slicer_moments = ['num_particles']

        self.source_moments = slicer_moments.copy()

        if log_moments is not None:
            slicer_moments += log_moments
        slicer_moments = list(set(slicer_moments))

        self.init_slicer(zeta_range=zeta_range,
                         num_slices=num_slices,
                         filling_scheme=filling_scheme,
                         bunch_selection=bunch_selection,
                         bunch_spacing_zeta=bunch_spacing_zeta,
                         slicer_moments=slicer_moments)

        if with_compressed_profile:
            self._initialize_moments(
                zeta_range=zeta_range,  # These are [a, b] in the paper
                num_slices=num_slices,  # Per bunch, this is N_1 in the paper
                bunch_spacing_zeta=bunch_spacing_zeta,  # This is P in the paper
                filling_scheme=filling_scheme,
                num_turns=num_turns,
                circumference=circumference)

    def init_slicer(self, zeta_range, num_slices, filling_scheme,
                    bunch_selection, bunch_spacing_zeta, slicer_moments):
        if zeta_range is not None:
            if 'num_particles' in slicer_moments:
                slicer_moments.remove('num_particles')
            self.slicer = xf.UniformBinSlicer(
                zeta_range=zeta_range,
                num_slices=num_slices,
                filling_scheme=filling_scheme,
                bunch_selection=bunch_selection,
                bunch_spacing_zeta=bunch_spacing_zeta,
                moments=slicer_moments
            )
        else:
            self.zeta_range = None
            self.slicer = None

    def _initialize_moments(
            self,
            zeta_range=None,  # These are [a, b] in the paper
            num_slices=None,  # Per bunch, this is N_1 in the paper
            bunch_spacing_zeta=None,  # This is P in the paper
            filling_scheme=None,
            num_turns=1,
            circumference=None):

        if filling_scheme is not None:
            i_last_bunch = np.where(filling_scheme)[0][-1]
            num_periods = i_last_bunch + 1
        else:
            num_periods = 1
        self.moments_data = CompressedProfile(
                moments=self.source_moments + ['result'],
                zeta_range=zeta_range,
                num_slices=num_slices,
                bunch_spacing_zeta=bunch_spacing_zeta,
                num_periods=num_periods,
                num_turns=num_turns,
                circumference=circumference)

    def init_pipeline(self, pipeline_manager, element_name, partner_names):
        self.pipeline_manager = pipeline_manager
        self.partner_names = partner_names
        self.name = element_name

        self._send_buffer = self.slicer._to_npbuffer()
        self._send_buffer_length = np.zeros(1, dtype=int)
        self._send_buffer_length[0] = len(self._send_buffer)

        self._recv_buffer = np.zeros_like(self._send_buffer)
        self._recv_buffer_length_buffer = np.zeros(1, dtype=int)

    def _slicer_to_buffer(self, slicer):
        self._send_buffer = slicer._to_npbuffer()
        self._send_buffer_length[0] = len(slicer._to_npbuffer())

    def _ensure_recv_buffer_size(self):
        if self._recv_buffer_length_buffer[0] != len(self._recv_buffer):
            self._recv_buffer = np.zeros(self._recv_buffer_length_buffer[0],
                                         dtype=self._recv_buffer.dtype)

    def _slice_set_from_buffer(self):
        return xf.UniformBinSlicer._from_npbuffer(self._recv_buffer)

    def _slice_and_store(self, particles, _slice_result=None):
        if _slice_result is not None:
            self.i_slice_particles = _slice_result['i_slice_particles']
            self.i_slot_particles = _slice_result['i_slot_particles']
            self.slicer = _slice_result['slicer']
        else:
            # Measure slice moments and get slice indeces
            self.i_slice_particles = particles.particle_id * 0 + -999
            self.i_slot_particles = particles.particle_id * 0 + -9999
            self.slicer.slice(particles,
                              i_slice_particles=self.i_slice_particles,
                              i_slot_particles=self.i_slot_particles)

    def _add_slicer_moments_to_moments_data(self, slicer):
        if not self.with_compressed_profile:
            raise RuntimeError('_initialize_conv_data can be called only if'
                               'the sliced element has a CompressedProfile')
        # Set slice moments for fast convolution
        means = {}
        for mm in self.moments_data.moments_names:
            if mm == 'num_particles' or mm == 'result':
                continue
            means[mm] = slicer.mean(mm)

        for i_bunch_in_slicer, bunch_number in enumerate(slicer.bunch_selection):
            moments_bunch = {}
            for nn in means.keys():
                moments_bunch[nn] = np.atleast_2d(means[nn])[i_bunch_in_slicer, :]

            moments_bunch['num_particles'] = np.atleast_2d(slicer.num_particles)[i_bunch_in_slicer, :]

            self.moments_data.set_moments(
                moments=moments_bunch,
                i_turn=0,
                i_source=slicer.filled_slots[bunch_number])

    def _update_moments_for_new_turn(self, particles, _slice_result=None):
        if self.with_compressed_profile:
            # Trash oldest turn
            self.moments_data.data[:, 1:, :] = self.moments_data.data[:, :-1, :]
            self.moments_data.data[:, 0, :] = 0

        self._slice_and_store(particles, _slice_result)

        if self.with_compressed_profile:
            self._add_slicer_moments_to_moments_data(self.slicer)

    def track(self, particles, _slice_result=None, _other_bunch_slicers=None):
        if not self.with_compressed_profile:
            self._slice_result = None

        if self.pipeline_manager is None:
            self.other_bunch_slicers = None
            self._update_moments_for_new_turn(particles,
                                              _slice_result=_slice_result)
        else:
            self.other_bunch_slicers = []
            is_ready_to_send = True

            for partner_name in self.partner_names:
                if not self.pipeline_manager.is_ready_to_send(
                        self.name,
                        particles.name,
                        partner_name,
                        particles.at_turn[0],
                        internal_tag=0
                ):
                    is_ready_to_send = False
                    break

            if is_ready_to_send:
                self._update_moments_for_new_turn(particles,
                                                  _slice_result=_slice_result)
                self._slicer_to_buffer(self.slicer)
                for partner_name in self.partner_names:
                    self.pipeline_manager.send_message(
                        self._send_buffer_length,
                        element_name=self.name,
                        sender_name=particles.name,
                        receiver_name=partner_name,
                        turn=particles.at_turn[0],
                        internal_tag=0
                    )
                    self.pipeline_manager.send_message(
                        self._send_buffer,
                        element_name=self.name,
                        sender_name=particles.name,
                        receiver_name=partner_name,
                        turn=particles.at_turn[0],
                        internal_tag=1)

            for partner_name in self.partner_names:
                if not self.pipeline_manager.is_ready_to_receive(
                                        self.name, partner_name,
                                        particles.name, internal_tag=0):
                    return xt.PipelineStatus(on_hold=True)

        if self.pipeline_manager is not None:
<<<<<<< HEAD
            for i_partner, partner_name in enumerate(self.partners_names):
                self.pipeline_manager.receive_message(self._recv_buffer_length_buffer, self.name, partner_name,
                                                      particles.name, internal_tag=0)
                self._ensure_recv_buffer_size()
                self.pipeline_manager.receive_message(self._recv_buffer, self.name, partner_name, particles.name,
=======
            for partner_name in self.partner_names:
                self.pipeline_manager.receive_message(
                    self._recv_buffer_length_buffer,
                    self.name,
                    partner_name,
                    particles.name,
                    internal_tag=0)

                self._ensure_recv_buffer_size()
                self.pipeline_manager.receive_message(self._recv_buffer,
                                                      self.name,
                                                      partner_name,
                                                      particles.name,
>>>>>>> 087d36bd
                                                      internal_tag=1)
                other_bunch_slicer = self._slice_set_from_buffer()
                if not self.with_compressed_profile:
                    self.other_bunch_slicers.append(other_bunch_slicer)
                else:
                    other_bunch_slicer = self._slice_set_from_buffer()
                    self._add_slicer_moments_to_moments_data(other_bunch_slicer)

        if _other_bunch_slicers is not None and self.with_compressed_profile:
            for other_bunch_slicer in _other_bunch_slicers:
                self._add_slicer_moments_to_moments_data(other_bunch_slicer)

        if not self.with_compressed_profile:
            self._slice_result = {'i_slice_particles': self.i_slice_particles,
                                  'i_slot_particles': self.i_slot_particles,
                                  'slicer': self.slicer}<|MERGE_RESOLUTION|>--- conflicted
+++ resolved
@@ -239,27 +239,12 @@
                     return xt.PipelineStatus(on_hold=True)
 
         if self.pipeline_manager is not None:
-<<<<<<< HEAD
             for i_partner, partner_name in enumerate(self.partners_names):
                 self.pipeline_manager.receive_message(self._recv_buffer_length_buffer, self.name, partner_name,
                                                       particles.name, internal_tag=0)
                 self._ensure_recv_buffer_size()
                 self.pipeline_manager.receive_message(self._recv_buffer, self.name, partner_name, particles.name,
-=======
-            for partner_name in self.partner_names:
-                self.pipeline_manager.receive_message(
-                    self._recv_buffer_length_buffer,
-                    self.name,
-                    partner_name,
-                    particles.name,
-                    internal_tag=0)
-
-                self._ensure_recv_buffer_size()
-                self.pipeline_manager.receive_message(self._recv_buffer,
-                                                      self.name,
-                                                      partner_name,
-                                                      particles.name,
->>>>>>> 087d36bd
+
                                                       internal_tag=1)
                 other_bunch_slicer = self._slice_set_from_buffer()
                 if not self.with_compressed_profile:
